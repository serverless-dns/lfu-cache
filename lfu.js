/*
 * Copyright (c) 2020 RethinkDNS and its authors.
 *
 * This Source Code Form is subject to the terms of the Mozilla Public
 * License, v. 2.0. If a copy of the MPL was not distributed with this
 * file, You can obtain one at http://mozilla.org/MPL/2.0/.
 */

export class LfuCache {

  constructor(id, capacity) {
    this.id = id;
    this.cache = new Clock(capacity);
  }

  Get(key) {
    let val = false;
    try {
<<<<<<< HEAD
      if (this.lfuCachemap.has(key)) {
        cachedata = this.lfuCachearray[this.lfuCachemap.get(key)];
        updatelfucache.call(this, cachedata.k, cachedata);
      }
=======
      val = this.cache.val(key) || false;
>>>>>>> a86fc4fc
    } catch (e) {
      console.log("Error: " + this.id + " -> Get");
      console.log(e.stack);
    }
<<<<<<< HEAD
    return cachedata.data;
  }
  Put(key, data) {
    try {
      datatolfu.call(this, key, data);
=======
    return val;
  }

  Put(dat) {
    const key = dat.k;
    const val = dat;
    try {
        this.cache.put(key, val)
>>>>>>> a86fc4fc
    } catch (e) {
      console.log("Error: " + this.id + " -> Put");
      console.log(e.stack);
<<<<<<< HEAD
      throw e;
    }
  }
}

function removeaddlfuCache(key, data) {
  try {
    data.n = this.lfustart;
    data.p = -1;
    this.lfuCachemap.delete(this.lfuCachearray[this.lfuend].k);
    this.lfuCachearray[this.lfustart].p = this.lfuend;
    this.lfustart = this.lfuend;
    this.lfuend = this.lfuCachearray[this.lfuend].p;
    this.lfuCachearray[this.lfuend].n = -1;
    this.lfuCachemap.set(key, this.lfustart);
    this.lfuCachearray[this.lfustart] = data;
  } catch (e) {
    console.log("Error At : LfuCache -> removeaddlfuCache");
    console.log(e.stack);
    throw e;
  }
}

function updatelfucache(key, data) {
  try {
    let accindex = this.lfuCachemap.get(key);
    if (accindex != this.lfustart) {
      if (data.n == -1) {
        this.lfuend = data.p;
        this.lfuCachearray[this.lfuend].n = -1;
      } else {
        this.lfuCachearray[data.n].p = data.p;
        this.lfuCachearray[data.p].n = data.n;
      }
      data.p = -1;
      data.n = this.lfustart;
      this.lfuCachearray[this.lfustart].p = accindex;
      this.lfustart = accindex;
=======
>>>>>>> a86fc4fc
    }
  }

<<<<<<< HEAD
function simpleaddlfuCache(key, data) {
  try {
    if (this.lfuCacheIndex == -1) {
      data.n = -1;
      data.p = -1;
      this.lfustart = 0;
      this.lfuend = 0;
      this.lfuCacheIndex++;
    } else {
      this.lfuCacheIndex++;
      data.n = this.lfustart;
      data.p = -1;
      this.lfuCachearray[this.lfustart].p = this.lfuCacheIndex;
      this.lfustart = this.lfuCacheIndex;
    }
    this.lfuCachemap.set(key, this.lfuCacheIndex);
    this.lfuCachearray[this.lfuCacheIndex] = {};
    this.lfuCachearray[this.lfuCacheIndex] = data;
  } catch (e) {
    console.log("Error At : LfuCache -> simpleaddlfuCache");
    console.log(e.stack);
    throw e;
  }
}

function datatolfu(key, data) {
  try {
    let cacheObj = {};
    if (this.lfuCachemap.has(key)) {
      cacheObj = this.lfuCachearray[this.lfuCachemap.get(key)];
      cacheObj.data = data;
      updatelfucache.call(this, key, cacheObj);
    } else {
      cacheObj.k = key;
      cacheObj.data = data;
      if (this.lfuCacheIndex > (this.lfuCacheSize - 2)) {
        removeaddlfuCache.call(this, key, cacheObj);
      } else {
        simpleaddlfuCache.call(this, key, cacheObj);
      }
    }
  } catch (e) {
    console.log("Error At : LfuCache -> datatolfu");
    console.log(e.stack);
    throw e;
  }
}
=======
}
>>>>>>> a86fc4fc
<|MERGE_RESOLUTION|>--- conflicted
+++ resolved
@@ -7,7 +7,6 @@
  */
 
 export class LfuCache {
-
   constructor(id, capacity) {
     this.id = id;
     this.cache = new Clock(capacity);
@@ -16,129 +15,20 @@
   Get(key) {
     let val = false;
     try {
-<<<<<<< HEAD
-      if (this.lfuCachemap.has(key)) {
-        cachedata = this.lfuCachearray[this.lfuCachemap.get(key)];
-        updatelfucache.call(this, cachedata.k, cachedata);
-      }
-=======
       val = this.cache.val(key) || false;
->>>>>>> a86fc4fc
     } catch (e) {
       console.log("Error: " + this.id + " -> Get");
       console.log(e.stack);
     }
-<<<<<<< HEAD
-    return cachedata.data;
-  }
-  Put(key, data) {
-    try {
-      datatolfu.call(this, key, data);
-=======
     return val;
   }
 
-  Put(dat) {
-    const key = dat.k;
-    const val = dat;
+  Put(key, val) {
     try {
-        this.cache.put(key, val)
->>>>>>> a86fc4fc
+      this.cache.put(key, val);
     } catch (e) {
       console.log("Error: " + this.id + " -> Put");
       console.log(e.stack);
-<<<<<<< HEAD
-      throw e;
     }
   }
-}
-
-function removeaddlfuCache(key, data) {
-  try {
-    data.n = this.lfustart;
-    data.p = -1;
-    this.lfuCachemap.delete(this.lfuCachearray[this.lfuend].k);
-    this.lfuCachearray[this.lfustart].p = this.lfuend;
-    this.lfustart = this.lfuend;
-    this.lfuend = this.lfuCachearray[this.lfuend].p;
-    this.lfuCachearray[this.lfuend].n = -1;
-    this.lfuCachemap.set(key, this.lfustart);
-    this.lfuCachearray[this.lfustart] = data;
-  } catch (e) {
-    console.log("Error At : LfuCache -> removeaddlfuCache");
-    console.log(e.stack);
-    throw e;
-  }
-}
-
-function updatelfucache(key, data) {
-  try {
-    let accindex = this.lfuCachemap.get(key);
-    if (accindex != this.lfustart) {
-      if (data.n == -1) {
-        this.lfuend = data.p;
-        this.lfuCachearray[this.lfuend].n = -1;
-      } else {
-        this.lfuCachearray[data.n].p = data.p;
-        this.lfuCachearray[data.p].n = data.n;
-      }
-      data.p = -1;
-      data.n = this.lfustart;
-      this.lfuCachearray[this.lfustart].p = accindex;
-      this.lfustart = accindex;
-=======
->>>>>>> a86fc4fc
-    }
-  }
-
-<<<<<<< HEAD
-function simpleaddlfuCache(key, data) {
-  try {
-    if (this.lfuCacheIndex == -1) {
-      data.n = -1;
-      data.p = -1;
-      this.lfustart = 0;
-      this.lfuend = 0;
-      this.lfuCacheIndex++;
-    } else {
-      this.lfuCacheIndex++;
-      data.n = this.lfustart;
-      data.p = -1;
-      this.lfuCachearray[this.lfustart].p = this.lfuCacheIndex;
-      this.lfustart = this.lfuCacheIndex;
-    }
-    this.lfuCachemap.set(key, this.lfuCacheIndex);
-    this.lfuCachearray[this.lfuCacheIndex] = {};
-    this.lfuCachearray[this.lfuCacheIndex] = data;
-  } catch (e) {
-    console.log("Error At : LfuCache -> simpleaddlfuCache");
-    console.log(e.stack);
-    throw e;
-  }
-}
-
-function datatolfu(key, data) {
-  try {
-    let cacheObj = {};
-    if (this.lfuCachemap.has(key)) {
-      cacheObj = this.lfuCachearray[this.lfuCachemap.get(key)];
-      cacheObj.data = data;
-      updatelfucache.call(this, key, cacheObj);
-    } else {
-      cacheObj.k = key;
-      cacheObj.data = data;
-      if (this.lfuCacheIndex > (this.lfuCacheSize - 2)) {
-        removeaddlfuCache.call(this, key, cacheObj);
-      } else {
-        simpleaddlfuCache.call(this, key, cacheObj);
-      }
-    }
-  } catch (e) {
-    console.log("Error At : LfuCache -> datatolfu");
-    console.log(e.stack);
-    throw e;
-  }
-}
-=======
-}
->>>>>>> a86fc4fc
+}